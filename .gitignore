*.pyc
MANIFEST
dist
build
<<<<<<< HEAD
*.egg-info/
.DS_Store
/.idea
*.egg-info/
=======
.DS_Store
/.idea
*.egg-info/
config.json
>>>>>>> 9b5539bd
<|MERGE_RESOLUTION|>--- conflicted
+++ resolved
@@ -2,14 +2,7 @@
 MANIFEST
 dist
 build
-<<<<<<< HEAD
-*.egg-info/
 .DS_Store
 /.idea
 *.egg-info/
-=======
-.DS_Store
-/.idea
-*.egg-info/
-config.json
->>>>>>> 9b5539bd
+config.json